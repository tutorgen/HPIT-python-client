# HPIT (Hyper-Personalized Intelligent Tutor) Python Client Libraries

## What is HPIT?

HPIT is a collection of machine learning and data management plugins for Intelligent Tutoring Systems. It
is being developed through a partnership with Carnegie Learning and TutorGen, Inc and is based on the most 
recent research available.The goal of HPIT is to provide a scalable platform for the future development of 
intelligent tutoring systems, and an architecture that can accommodate both cognitive and non-cognitive 
factors in student modeling. HPIT by default consists of several different plugins which users can store, 
track, and query for information. As of today we support Bayesian Knowledge Tracing, Model Tracing, 
Adaptive Hint Generation, and data storage and retrieval. HPIT is in active development and should be 
considered unstable for everyday use.

## Installing the client libraries

1. To install the client libraries make sure you are using the most recent version of Python 3.4.
    - On Ubuntu: `sudo apt-get install python3 python-virtualenv`
    - On Mac w/ Homebrew: `brew install python3 pyenv-virtualenv`

2. Setup a virtual environment: `virtualenv -p python3 env`
3. Active the virtual environment: `source env/bin/activate`
4. Install the HPIT client libraries:
    1. First, clone the repository at https://github.com/tutorgen/HPIT-python-client.git.
    2. Run 'python setup.py install'

## Running the test suite.

1. Activate the virtual environment: `source env/bin/activate`
2. Install the testing requirements: `pip3 install -r test_requirements.txt`
3. Run the nose tests runner: `nosetests`

## Registering with HPIT

Go to https://www.hpit-project.org/user/register and create a new account.

## Settings

There are various settings which change the behavior of the client side libraries.

| name               | default                        | description                                |
|--------------------|--------------------------------|--------------------------------------------|
| HPIT_URL_ROOT      | 'https://www.hpit-project.org' | The URL of the HPIT server.                |
| REQUESTS_LOG_LEVEL | 'debug'                        | The logging level of the requests library. |

To override the clientside settings in your app do the following. You will need to override the HPIT
URL if you are doing any local testing.

```python
    from hpitclient.settings import HpitClientSettings
    settings = HpitClientSettings.settings()
    settings.HPIT_URL_ROOT = 'http://127.0.0.1:8000'
```

## Plugins

### Tutorial: Creating a Plugin

To create a new plugin, first go https://www.hpit-project.org and log in. Then
click on "My Plugins" and add a new plugin. Give it a brief name and a description. Click
Submit. The next page will generate two items you will need to connect to the
centralized HPIT router.  Copy and securly store the Entity ID and API Key An Entity ID and an API Key. 
We do not store API Keys on the server so if you lose it you will need to generate a new one. 

To create a new plugin you'll need to derive from the Plugin class.

```python
from hpitclient import Plugin

class MyPlugin(Plugin):

    def __init__(self):
        entity_id = 'YOUR_PLUGIN_ENTITY_ID' #eg. b417e82d-4153-4f87-8a11-8bb5c6bfaa00
        api_key = 'YOUR_PLUGIN_API_KEY' #eg. ae29bd1b81a6064061eca875a8ff0a8d

        #Call the parent class's init function
        super().__init__(entity_id, api_key)
```

Calling the start method on the plugin will connect it to the server.

```python

my_plugin = MyPlugin()
my_plugin.start()
```

Plugins are event driven. The start method connects to the server then starts an endless loop. There are
several hooks that can be called in this process. One of these hooks is the `post_connect` hook and id
called after successfully connecting to the server. This is where you can register the messages you want 
your plugin to listen for, and the callback functions it should employ when your plugin receives a message 
of that type.

Let's define one now:

```python
from hpitclient import Plugin

class MyPlugin(Plugin):

    def __init__(self):
        ...

    def post_connect(self):
        super().post_connect()

        #Subscribe to a message called 'echo'
        self.subscribe(echo=self.my_echo_callback)

    def my_echo_callback(self, message):
        print(message['echo_text'])
```

The `self.subscribe` method takes a message name and a callback. In this case `echo` is the message name and
`self.my_echo_callback` is the callback that will be used when a message named 'echo' is sent to the plugin. It 
then contacts the HPIT central router and tells it to start storing messages with that name of `echo` so this plugin
can listen to and respond to those messages.

A message in HPIT consists of a message name, in this case `echo`, and a payload. The payload can
have any arbitrary data in it that a tutor wishes to send. The payload is determined by the Tutor, and the
HPIT router doesn't care what data is in the payload.  It is up to the plugin to parse and validate the payload. 
Plugin developers should document what messages their plugins receive and what data types and values the payload
should contain.

If a tutor sends a message like `"echo" -> {'echo_text' : "Hello World!"}` through HPIT, this plugin
will receive that message and print it to the screen. If 'echo_text' isn't in the payload the callback would
throw a KeyError exception, which in practice, should be handled.

```python

from hpitclient import Plugin

class MyPlugin(Plugin):

    def __init__(self):
        ...

    def post_connect(self):
        ...

    def my_echo_callback(self, message):
        if 'echo_text' in message:
            print(message['echo_text'])
```

In the inner loop of the start method a few things happen. The plugin asks the HPIT router server if any messages
that it wants to listen to are queued to be sent to the plugin. Then if it receives new messages it dispatches them
to the assigned callbacks that were specified in your calls to `self.subscribe`

Plugins can also send responses back to the original sender of messages. To do so the plugin needs to call the
`self.send_response` function. All payloads come with the `message_id` specified so we can route responses appropriately.
To send a response we'll need to slightly modify our code a bit.

```python

from hpitclient import Plugin

class MyPlugin(Plugin):

    def __init__(self):
        ...

    def post_connect(self):
        ...

    def my_echo_callback(self, message):
        if 'echo_text' in message:
            #Print the echo message
            print(message['echo_text'])

            #Send a response to the message sender 
            my_response = {
                'echo_response': message['echo_text']
            }
            self.send_response(message['message_id'], my_response)
```

The original tutor or plugin who sent this message to MyPlugin will get a response back
with the `echo_response` parameter sent back.

Just like tutors, plugins can also send messages to other plugins through HPIT. It is possible to
"daisy chain" plugins together this way where you have a tutor send a message, which gets sent 
to a plugin (A), which queries another plugin for information (B), which does the same for another plugin (C), 
which sends back a response to plugin B, which responds to plugin A, which responds to the original Tutor.

The goal with this is that each plugin can handle a very small task, like storing information, do some logging,
update a decision tree, update a knowledge graph, or etc, etc. The possibilities are endless.

Our plugin all put together now looks like:

```python
from hpitclient import Plugin

class MyPlugin(Plugin):

    def __init__(self):
        entity_id = 'YOUR_PLUGIN_ENTITY_ID' #eg. b417e82d-4153-4f87-8a11-8bb5c6bfaa00
        api_key = 'YOUR_PLUGIN_API_KEY' #eg. ae29bd1b81a6064061eca875a8ff0a8d

        #Call the parent class's init function
        super().__init__(entity_id, api_key)

    def post_connect(self):
        super().post_connect()

        #Subscribe to a message called 'echo'
        self.subscribe(echo=self.my_echo_callback)

    def my_echo_callback(self, message):
        if 'echo_text' in message:
            #Print the echo message
            print(message['echo_text'])

            #Send a response to the message sender 
            my_response = {
                'echo_response': message['echo_text']
            }
            self.send_response(message['message_id'], my_response)


if __name__ == '__main__':
    my_plugin = MyPlugin()
    my_plugin.start()
```

### Plugin Hooks

There are several hooks throughout the main event loop, where you can handle some special cases. The only hook
that MUST be defined in a plugin is the `post_connect` hook. It is where you should define the messages and handlers
that the plugin to listen and possibly respond to. 

To stop the plugin from running you can either send a SIGTERM or SIGKILL signal to it eg. (`sudo kill -9 plugin_process_id`), OR
you can press CTRL+C, OR you can return False from a hook. A signal, control+c, and returning False from a hook are considered
graceful by the library and not only will the plugin terminate, it will send a disconnect message to the server, which will
destroy the authentication session with the server, and the HPIT server will continue storing messages for you to retrieve
later.

Disconnecting from the HPIT server will not cause HPIT to forget about you; it will continue storing messages for you which
you can receive the next time you run your plugin.

If you want HPIT to stop storing and routing messages to you, you can call the 'self.unsubscribe' method after
connecting to HPIT. A good place to do this is in the `pre_disconnect` hook.

```python
from hpitclient import Plugin

class MyPlugin(Plugin):

    def __init__(self):
        pass

    def post_connect(self):
        super().post_connect()

        #Subscribe to a message called 'echo'
        self.subscribe(echo=self.my_echo_callback)

    def pre_disconnect(self):
        #Unsubscribe to the 'echo' message
        self.unsubscribe('echo')
```

Here are some other places you can hook into the event loop. Returning False from any of them, will cause the event loop to
terminate.

Hook Name                   | Called When:
--------------------------- | --------------------------------------------------------------------------
pre_connect                 | Before the plugin connects and authenticates with the server.
post_connect                | After the plugin connects and authenticates with the server.
pre_disconnect              | Before the plugin disconnects from the server.
post_disconnect             | After the plugin disconnects from the server. (Right before exit)
pre_poll_messages           | Before the plugin polls the server for new messages.
post_poll_messages          | After the plugin polls the server for new messages but before dispatch.
pre_dispatch_messages       | Before the messages are dispatched to their callbacks.
post_dispatch_messages      | After the messages are dispatched to their callbacks.
pre_handle_transactions     | Before the plugin polls the server for new PSLC Datashop transactions.
post_handle_transcations    | After the plugin polls the server for new PSLC Datashop transactions.
pre_poll_responses          | Before the plugin polls the server for new responses to it's messages.
post_poll_responses         | After the plugin polls the server for new responses but before dispatch.
pre_dispatch_responses      | Before the plugin dispatches it's responses to response callbacks.
post_dispatch_responses     | After the plugin dispatches it's responses to response callbacks.


## Tutors

### Tutorial: Creating a Tutor

To create a new tutor, first go https://www.hpit-project.org and log in. Then
click on "My Tutors" and add a new tutor. Give it a brief name and a description. Click
Submit. The next page will generate for you two items you'll need to us to connect to the
centralized HPIT router. Copy the Entity ID and API Key in a local, secure place. We do not store API Keys on the server,
so if you lose it, you'll need to generate a new one. 

To create a new tutor you'll need to derive from the Tutor class.

```python
from hpitclient import Tutor

class MyTutor(Tutor):

    def __init__(self):
        entity_id = 'YOUR_PLUGIN_ENTITY_ID' #eg. b417e82d-4153-4f87-8a11-8bb5c6bfaa00
        api_key = 'YOUR_PLUGIN_API_KEY' #eg. ae29bd1b81a6064061eca875a8ff0a8d

        super().__init__(entity_id, api_key, self.main_callback)

    def main_callback(self):
        print("Main Callback Loop")
        response = self.send('echo', {'test': 1234})
```

Tutors differ from plugins in one major way, in their main event loop they call a callback function
which will be called during each iteration of the main event loop. This callback is specified in a 
parameter in the init function. After calling the main callback function, the main event loop then
polls HPIT for responses from plugins which you have sent messages to earlier.

To send a message to HPIT and have that message routed to a specific plugin you can call the `self.send`
method as we do above. Messages sent this way consist of an event name (in this case 'echo') and a dictionary
of data. Optionally you can specify a response callback as we do below. All messages sent through HPIT are 
multicast and every plugin which 'subscribes' to those messages will receive them, including the echo plugin
you created and registered with HPIT in the last tutorial.

```python
class MyTutor(Tutor):
    ...

    def main_callback(self):
        response = self.send('echo', {'test': 1234}, self.response_callback)

    def response_callback(self, response):
        print(str(response))
```

When you send a message to HPIT you can specify a response callback to the send method. After the message is
received and processed by a plugin, it may optionally send a response back. If it does the response will travel
back through HPIT, where when polled by this library, will route that response to the callback you specified. You can
then process the response however you would like in your Tutor. Here, we are just echoing the response back to the
console. Responses you recive will be a dictionary consisting of the following key-value pairs.

Key (. denotes sub-dictionary)  | Value
------------------------------- | --------------------------------------------------------------------------
message_id                      | The ID generated to track the message.
message.sender_entity_id        | Your Entity ID.
message.receiver_entity_id      | The Plugin's Entity ID that is responding to your message.
message.time_created            | The time HPIT first received your message.
message.time_received           | The time HPIT queued the message for the plugin to consume.
message.time_responded          | The time HPIT received a response from the plugin.
message.time_response_received  | The time HPIT sent the response back to your tutor.
message.payload                 | What you originally sent to HPIT.
message.message_name            | What you named the message.
response                        | A dictionary of values the Plugin responded to the message with.

Since multiple plugins may respond to the same message that you sent out, you may wish to check the contents
of the response payload, as well as the message.receiver_entity_id to help filter the responses you actually
want to handle. You can specify different callbacks for the same message, as well as a "global" callback for 
one message. For example both:

```python
class mytutor(tutor):
    ...

    def main_callback(self):
        response = self.send('echo', {'test': 1234}, self.response_callback)
        response = self.send('echo_two', {'test': 1234}, self.response_callback)

    def response_callback(self, response):
        print(str(response))
```

AND

```python
class mytutor(tutor):
    ...

    def main_callback(self):
        response = self.send('echo', {'test': 1234}, self.response_callback)
        response = self.send('echo', {'test': 1234}, self.response_callback_two)

    def response_callback(self, response):
        print(str(response))

    def response_callback_two(self, response):
        logger.log(str(response))
```

are valid ways to handle responses from plugins. 

## A Note about Transactions

In HPIT, a transaction is supposed to be the smallest unit of interaction a student has with a tutor.  The
PSLC datashop uses transactions in its analysis of learning; it is the most fine grained representation of a
student's skill set.  Transactions can be generated by the student, like a key being pressed or an answer selected, 
or by the tutor, as in the tutor tells HPIT that the student was correct in answering a question.

For a Tutor, to utilize transactions, developers should make use of the send_transaction() method, which functions
similarly to the send() method, except it issues a special "transaction" message to HPIT.

For a Plugin, they must specifically set a transaction callback using register_transaction_callback(), which also
subscribes a tutor to transaction messages.


## Active Plugins in Production

<<<<<<< HEAD
Currently, there are several active plugins on HPIT's production servers which you can query for information. 
These include: knowledge tracing plugin; hint factory plugin; boredom detector plugin; student manager plugin. 
The knowledge tracing plugin is responsible for handling Bayesian knowledge tracing, the hint factory handles 
domain model generation and hint generation, the boredom detector plugin provides either a boredom indicator 
(true/false) or boredom percentage indicator, and the student manager plugin allows for setting and retrieving 
any standard or custom student attributes.
=======
Currently, there are several active plugins on HPIT's production servers which you can query for information.
These include:  knowledge tracing plugin; hint factory plugin; boredom detector plugin; student manager plugin. The knowledge tracing plugin is responsible for handling bayesian knowledge tracing,  the hint factory handle domain model generation and hint generation, the boredom detctor plugin provides either a boredom indicator (true/false) or boredom percentage indicator, and the student manager plugin allows for setting and retrieving any standard or custom student attributes.

Documentation on these  plugins are available from https://www.hpit-project.org/docs
>>>>>>> 169dd705
<|MERGE_RESOLUTION|>--- conflicted
+++ resolved
@@ -401,16 +401,11 @@
 
 ## Active Plugins in Production
 
-<<<<<<< HEAD
 Currently, there are several active plugins on HPIT's production servers which you can query for information. 
 These include: knowledge tracing plugin; hint factory plugin; boredom detector plugin; student manager plugin. 
 The knowledge tracing plugin is responsible for handling Bayesian knowledge tracing, the hint factory handles 
 domain model generation and hint generation, the boredom detector plugin provides either a boredom indicator 
 (true/false) or boredom percentage indicator, and the student manager plugin allows for setting and retrieving 
 any standard or custom student attributes.
-=======
-Currently, there are several active plugins on HPIT's production servers which you can query for information.
-These include:  knowledge tracing plugin; hint factory plugin; boredom detector plugin; student manager plugin. The knowledge tracing plugin is responsible for handling bayesian knowledge tracing,  the hint factory handle domain model generation and hint generation, the boredom detctor plugin provides either a boredom indicator (true/false) or boredom percentage indicator, and the student manager plugin allows for setting and retrieving any standard or custom student attributes.
-
-Documentation on these  plugins are available from https://www.hpit-project.org/docs
->>>>>>> 169dd705
+
+Documentation on these  plugins are available from https://www.hpit-project.org/docs